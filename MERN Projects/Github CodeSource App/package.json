{
  "name": "github-codesource-app",
  "version": "1.0.0",
  "description": "",
  "main": "server.js",
  "scripts": {
    "dev": "nodemon backend/server.js"
  },
  "type": "module",
  "keywords": [],
  "author": "",
  "license": "ISC",
  "dependencies": {
    "cors": "^2.8.5",
<<<<<<< HEAD
    "dotenv": "^16.4.5",
    "express": "^4.21.2",
    "mongoose": "^8.4.3"
=======
    "dotenv": "^16.6.1",
    "express": "^4.19.2",
    "mongoose": "^8.18.0"
>>>>>>> 0101489c
  },
  "devDependencies": {
    "nodemon": "^3.1.4"
  }
}<|MERGE_RESOLUTION|>--- conflicted
+++ resolved
@@ -12,15 +12,7 @@
   "license": "ISC",
   "dependencies": {
     "cors": "^2.8.5",
-<<<<<<< HEAD
-    "dotenv": "^16.4.5",
-    "express": "^4.21.2",
-    "mongoose": "^8.4.3"
-=======
-    "dotenv": "^16.6.1",
-    "express": "^4.19.2",
-    "mongoose": "^8.18.0"
->>>>>>> 0101489c
+
   },
   "devDependencies": {
     "nodemon": "^3.1.4"
